--- conflicted
+++ resolved
@@ -191,13 +191,12 @@
             payload["storage"] = ",".join([f"label:{disk['size']}" for disk in tmp])
         return payload
 
-<<<<<<< HEAD
     def find_nic_by_mac(self, mac):
         # returns nic object or None
         for nic_obj in self.network_interfaces:
             if mac == nic_obj.mac_address:
                 return nic_obj
-=======
+
     def __eq__(self, other):
         """One Machine is equal to another if it has ALL attributes exactly the same"""
         return all(
@@ -212,5 +211,4 @@
                 self.osystem == other.osystem,
                 self.distro_series == other.distro_series,
             )
-        )
->>>>>>> dfa66c6c
+        )