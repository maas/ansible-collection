# -*- coding: utf-8 -*-
# # Copyright: (c) 2022, XLAB Steampunk <steampunk@xlab.si>
#
# GNU General Public License v3.0+ (see COPYING or https://www.gnu.org/licenses/gpl-3.0.txt)

from __future__ import absolute_import, division, print_function

__metaclass__ = type

import sys

import pytest

from ansible_collections.canonical.maas.plugins.modules import vm_host_machine
from ansible_collections.canonical.maas.plugins.module_utils.vmhost import VMHost
from ansible_collections.canonical.maas.plugins.module_utils.machine import Machine


pytestmark = pytest.mark.skipif(
    sys.version_info < (2, 7), reason="requires python2.7 or higher"
)


class TestMain:
    def test_minimal_set_of_params(self, run_main):
        params = dict(
            cluster_instance=dict(
                host="https://my.host.name",
                customer_key="client key",
                token_key="token key",
                token_secret="token secret",
            ),
            vm_host="this_host",
        )

        success, results = run_main(vm_host_machine, params)
        assert success is True
        assert results == {
            "changed": False,
            "record": {},
            "diff": {"before": {}, "after": {}},
        }

    def test_maximum_set_of_params(self, run_main):
        params = dict(
            cluster_instance=dict(
                host="https://my.host.name",
                customer_key="client key",
                token_key="token key",
                token_secret="token secret",
            ),
            vm_host="this_host",
            hostname="this-machine",
            cores=3,
            memory=2048,
            network_interfaces={
                "label_name": "my-interface",
                "name": "esp0",
                "subnet_cidr": "10.10.10.0/24",
            },
            storage_disks=[{"size_gigabytes": 15}, {"size_gigabytes": 10}],
        )

        success, results = run_main(vm_host_machine, params)
        assert success is True
        assert results == {
            "changed": False,
            "record": {},
            "diff": {"before": {}, "after": {}},
        }


class TestRun:
    @staticmethod
    def _get_empty_host_dict():
        return dict(
            name="test_name",
            id="1234",
            cpu_over_commit_ratio=1,
            memory_over_commit_ratio=2,
            default_macvlan_mode="bridge",
            pool="my-pool",
            zone="my-zone",
            tags="my-tag",
        )

    def test_run_when_state_ready_and_net_interface_and_storage(
        self, create_module, client, mocker
    ):
        host_dict = self._get_empty_host_dict()
        host_obj = VMHost.from_ansible(host_dict)
        module = create_module(
            params=dict(
                instance=dict(
                    host="https://0.0.0.0",
                    client_key="client key",
                    token_key="token key",
                    token_secret="token secret",
                ),
                vm_host="test_name",
                hostname=None,
                cores=2,
                memory=5000,
                network_interfaces=None,
            )
        )
        mocker.patch(
            "ansible_collections.canonical.maas.plugins.module_utils.vmhost.VMHost.get_by_name"
        ).return_value = host_obj
        mocker.patch(
            "ansible_collections.canonical.maas.plugins.modules.vm_host_machine.ensure_ready"
        ).return_value = (
            True,
            [{"hostname": "some_name", "id": "new_id", "memory": 5000, "cores": 2}],
            {
                "before": [],
                "after": [
                    {
                        "hostname": "some_name",
                        "id": "new_id",
                        "memory": 5000,
                        "cores": 2,
                    }
                ],
            },
        )
        results = vm_host_machine.run(module, client)
        assert results == (
            True,
            [{"hostname": "some_name", "id": "new_id", "memory": 5000, "cores": 2}],
            {
                "before": [],
                "after": [
                    {
                        "hostname": "some_name",
                        "id": "new_id",
                        "memory": 5000,
                        "cores": 2,
                    }
                ],
            },
        )

    def test_run_when_state_ready_and_no_net_interface_and_no_storage(
        self, create_module, client, mocker
    ):
        host_dict = self._get_empty_host_dict()
        host_obj = VMHost.from_ansible(host_dict)
        after = [
            {
                "hostname": "some_name",
                "id": "new_id",
                "memory": 5000,
                "cores": 2,
                "network_interfaces": [{"name": "this_name", "subnet_cidr": "some_ip"}],
                "storage_disks": [{"size_gigabytes": 5}, {"size_gigabytes": 6}],
            }
        ]
        before = []
        module = create_module(
            params=dict(
                instance=dict(
                    host="https://0.0.0.0",
                    client_key="client key",
                    token_key="token key",
                    token_secret="token secret",
                ),
                vm_host="test_name",
                hostname=None,
                cores=2,
                memory=5000,
                network_interfaces={"name": "this_name", "subnet_cidr": "some_ip"},
                storage_disks=[{"size_gigabytes": 5}, {"size_gigabytes": 6}],
            )
        )
        mocker.patch(
            "ansible_collections.canonical.maas.plugins.module_utils.vmhost.VMHost.get_by_name"
        ).return_value = host_obj
        mocker.patch(
            "ansible_collections.canonical.maas.plugins.modules.vm_host_machine.ensure_ready"
        ).return_value = (True, after, dict(before=before, after=after))
        results = vm_host_machine.run(module, client)
        assert results == (True, after, dict(before=before, after=after))


class TestPrepareNetworkData:
    def test_prepare_network_data(self, create_module):
        network_interfaces = {"name": "this_name", "subnet_cidr": "some_ip"}
        module = create_module(
            params=dict(
                instance=dict(
                    host="https://0.0.0.0",
                    client_key="client key",
                    token_key="token key",
                    token_secret="token secret",
                ),
                vm_host="test_name",
                cores=2,
                memory=5000,
                network_interfaces=network_interfaces,
                storage_disks=[{"size_gigabytes": 5}, {"size_gigabytes": 6}],
            )
        )
        vm_host_machine.prepare_network_data(module)
        assert module.params["network_interfaces"] == [network_interfaces]


class TestEnsureReady:
    @staticmethod
    def _get_empty_host_dict():
        return dict(
            name="test_name",
            id="1234",
            cpu_over_commit_ratio=1,
<<<<<<< HEAD
            memory_over_commit_ratio=1,
            default_macvlan_mode="default",
            tags=None,
            zone=1,
            pool=1,
=======
            memory_over_commit_ratio=2,
            default_macvlan_mode="bridge",
            pool="my-pool",
            zone="my-zone",
            tags="my-tag",
>>>>>>> 0512b6d9
        )

    @staticmethod
    def _get_empty_machine_dict():
        return dict(
            hostname="machine_1",
            cpu_count=2,
            memory=5000,
            system_id="123",
            interface_set=None,
            blockdevice_set=None,
            domain=dict(id=1),
            zone=dict(id=1),
            pool=dict(id=1),
            tag_names=["my_tag"],
            status_name="Ready",
            osystem="ubuntu",
            distro_series="jammy",
            hwe_kernel="ga-22.04",
        )

    @staticmethod
    def _get_machine_dict():
        return dict(
            hostname="machine_2",
            cpu_count=2,
            memory=5000,
            system_id="123",
            domain=dict(id=1),
            zone=dict(id=1),
            pool=dict(id=1),
            tag_names=["my_tag"],
            interface_set=[
                {
                    "mac_address": "this-mac",
                    "tags": [],
                    "effective_mtu": 1500,
                    "id": "123",
                    "name": "this_name",
                    "links": [
                        {
                            "subnet": {
                                "cidr": "some_ip",
                                "vlan": {"name": "name_1", "fabric": "fabric-1"},
                            }
                        }
                    ],
                    "system_id": 1,
                }
            ],
            blockdevice_set=[
                {"size": 5, "name": "1", "id": "1"},
                {"size": 5, "name": "2", "id": "2"},
            ],
            status_name="Ready",
            osystem="ubuntu",
            distro_series="jammy",
            hwe_kernel="ga-22.04",
        )

    def test_ensure_ready_without_storaga_and_net_interfaces(
        self, create_module, client, mocker
    ):
        before = None
        after = {
            "hostname": "machine_1",
            "cores": 2,
            "memory": 5000,
            "id": "123",
            "network_interfaces": None,
            "storage_disks": None,
            "status": "Ready",
            "osystem": "ubuntu",
            "distro_series": "jammy",
            "domain": 1,
            "zone": 1,
            "pool": 1,
            "tags": ["my_tag"],
            "hwe_kernel": "ga-22.04",
        }
        task = {
            "system_id": "1234",
            "resource_uri": "https://www.something-somewhere.com",
        }
        payload = {"payload": ""}
        host_dict = self._get_empty_host_dict()
        host_obj = VMHost.from_maas(host_dict)
        machine_dict = self._get_empty_machine_dict()
        machine_obj = Machine.from_maas(machine_dict)
        module = create_module(
            params=dict(
                instance=dict(
                    host="https://0.0.0.0",
                    client_key="client key",
                    token_key="token key",
                    token_secret="token secret",
                ),
                hostname=None,
                vm_host="test_name",
                cores=2,
                memory=5000,
                network_interfaces=None,
                storage_disks=None,
            )
        )
        mocker.patch(
            "ansible_collections.canonical.maas.plugins.module_utils.machine.Machine.from_ansible"
        ).return_value = machine_obj
        mocker.patch(
            "ansible_collections.canonical.maas.plugins.module_utils.machine.Machine.payload_for_compose"
        ).return_value = payload
        mocker.patch(
            "ansible_collections.canonical.maas.plugins.module_utils.vmhost.VMHost.send_compose_request"
        ).return_value = task
        mocker.patch(
            "ansible_collections.canonical.maas.plugins.module_utils.machine.Machine.get_by_id"
        ).return_value = machine_obj
        mocker.patch(
            "ansible_collections.canonical.maas.plugins.module_utils.machine.Machine.to_ansible"
        ).return_value = after
        mocker.patch(
            "ansible_collections.canonical.maas.plugins.module_utils.utils.is_changed"
        ).return_value = True
        results = vm_host_machine.ensure_ready(module, client, host_obj)
        assert results == (True, after, dict(before=before, after=after))

    def test_ensure_ready_with_storage_and_net_interfaces(
        self, create_module, client, mocker
    ):
        before = None
        after = {
            "hostname": "machine_2",
            "cores": 2,
            "memory": 5000,
            "system_id": "123",
            "domain": {"id": 1},
            "zone": {"id": 1},
            "pool": {"id": 1},
            "network_interfaces": [
                {
                    "id": "123",
                    "name": "this_name",
                    "links": [
                        {
                            "subnet": {
                                "cidr": "some_ip",
                                "vlan": {"name": "name_1", "fabric": "fabric-1"},
                            }
                        }
                    ],
                    "system_id": 1,
                }
            ],
            "storage_disks": [
                {"size": 5, "name": "1", "id": "1"},
                {"size": 5, "name": "2", "id": "2"},
            ],
            "status_name": "Ready",
            "osystem": "ubuntu",
            "distro_series": "jammy",
        }
        task = {
            "system_id": "1234",
            "resource_uri": "https://www.something-somewhere.com",
        }
        payload = {"payload": ""}
        network_interfaces = {"name": "this_name", "subnet_cidr": "some_ip"}
        storage_disks = [{"size_gigabytes": 5}, {"size_gigabytes": 5}]
        host_dict = self._get_empty_host_dict()
        host_obj = VMHost.from_maas(host_dict)
        machine_dict = self._get_machine_dict()
        machine_obj = Machine.from_maas(machine_dict)
        module = create_module(
            params=dict(
                instance=dict(
                    host="https://0.0.0.0",
                    client_key="client key",
                    token_key="token key",
                    token_secret="token secret",
                ),
                hostname=None,
                vm_host="test_name",
                cores=2,
                memory=5000,
                network_interfaces=network_interfaces,
                storage_disks=storage_disks,
            )
        )
        mocker.patch(
            "ansible_collections.canonical.maas.plugins.module_utils.machine.Machine.from_ansible"
        ).return_value = machine_obj
        mocker.patch(
            "ansible_collections.canonical.maas.plugins.module_utils.machine.Machine.payload_for_compose"
        ).return_value = payload
        mocker.patch(
            "ansible_collections.canonical.maas.plugins.module_utils.vmhost.VMHost.send_compose_request"
        ).return_value = task
        mocker.patch(
            "ansible_collections.canonical.maas.plugins.module_utils.machine.Machine.get_by_id"
        ).return_value = machine_obj
        mocker.patch(
            "ansible_collections.canonical.maas.plugins.module_utils.machine.Machine.to_ansible"
        ).return_value = after
        mocker.patch(
            "ansible_collections.canonical.maas.plugins.module_utils.utils.is_changed"
        ).return_value = True
        results = vm_host_machine.ensure_ready(module, client, host_obj)
        assert results == (True, after, dict(before=before, after=after))<|MERGE_RESOLUTION|>--- conflicted
+++ resolved
@@ -212,19 +212,11 @@
             name="test_name",
             id="1234",
             cpu_over_commit_ratio=1,
-<<<<<<< HEAD
             memory_over_commit_ratio=1,
             default_macvlan_mode="default",
             tags=None,
             zone=1,
             pool=1,
-=======
-            memory_over_commit_ratio=2,
-            default_macvlan_mode="bridge",
-            pool="my-pool",
-            zone="my-zone",
-            tags="my-tag",
->>>>>>> 0512b6d9
         )
 
     @staticmethod
