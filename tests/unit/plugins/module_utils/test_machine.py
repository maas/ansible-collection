--- conflicted
+++ resolved
@@ -132,11 +132,7 @@
         )
         machine_obj = Machine()
         results = machine_obj.payload_for_compose(module)
-<<<<<<< HEAD
         assert results == {"interfaces": "test:subnet_cidr=ip,name=esp0"}
-=======
-        assert results == {"interfaces": "test:subnet_cidr=ip"}
->>>>>>> 58a5beda
 
 
 # TODO: test mapper, when more values are added.