# -*- coding: utf-8 -*-
# # Copyright: (c) 2022, XLAB Steampunk <steampunk@xlab.si>
#
# GNU General Public License v3.0+ (see COPYING or https://www.gnu.org/licenses/gpl-3.0.txt)

from __future__ import absolute_import, division, print_function

__metaclass__ = type

import sys

import pytest

from ansible_collections.canonical.maas.plugins.module_utils.network_interface import (
    NetworkInterface,
)


pytestmark = pytest.mark.skipif(
    sys.version_info < (2, 7), reason="requires python2.7 or higher"
)


class TestMapper:
    @staticmethod
    def _get_net_interface():
        return dict(
            name="test_net_int",
            id=123,
            system_id=1234,
            mac_address="this-mac",
            tags=[],
            effective_mtu=1500,
            links=[
                dict(
                    subnet=dict(cidr="ip", vlan=dict(name="vlan-1", fabric="fabric-1"))
                )
            ],
        )

    @staticmethod
    def _get_net_interface_from_ansible():
        return dict(name="test_net", subnet_cidr="ip")

    def test_from_maas(self):
        maas_net_interface_dict = self._get_net_interface()
        net_interface = NetworkInterface(
            maas_net_interface_dict["name"],
            maas_net_interface_dict["id"],
            maas_net_interface_dict["links"][0]["subnet"]["cidr"],
            maas_net_interface_dict["system_id"],
        )
        results = NetworkInterface.from_maas(maas_net_interface_dict)
        assert (
            results.name == net_interface.name
            and results.id == net_interface.id
            and results.machine_id == net_interface.machine_id
            and results.subnet_cidr == net_interface.subnet_cidr
        )

    def test_from_ansible(self):
        net_interface_dict = self._get_net_interface_from_ansible()
        net_interface = NetworkInterface(
            name=net_interface_dict["name"],
            subnet_cidr=net_interface_dict["subnet_cidr"],
        )
        results = NetworkInterface.from_ansible(net_interface_dict)
        assert (
            results.name == net_interface.name
            and results.subnet_cidr == net_interface.subnet_cidr
        )

    def test_to_maas(self):
        net_interface_dict = self._get_net_interface()
        expected = dict(
            name="test_net_int",
            id=123,
            subnet_cidr="ip",
            mac_address="this-mac",
            ip_address="this-ip",
            fabric="fabric-1",
            vlan="this-vlan",
            label_name="this-interface",
            mtu=1500,
        )
        net_interface_obj = NetworkInterface(
            net_interface_dict["name"],
            net_interface_dict["id"],
            net_interface_dict["links"][0]["subnet"]["cidr"],
            net_interface_dict["system_id"],
            "this-mac",
            "this-vlan",
            1500,
            [],
            "this-ip",
            net_interface_dict["links"][0]["subnet"]["vlan"]["fabric"],
            "this-interface",
        )
        results = net_interface_obj.to_maas()
        assert results == expected

    def test_to_ansible(self):
        net_interface_dict = self._get_net_interface()
        expected = dict(
            id=123,
            name="test_net_int",
            subnet_cidr="ip",
            ip_address="this-ip",
            fabric="this-fabric",
            vlan="this-vlan",
<<<<<<< HEAD
            mac="this-mac",
            mtu=1500,
            tags=None,
=======
            mac_address="this-mac-address",
>>>>>>> b2df04c6
        )
        net_interface_obj = NetworkInterface(
            net_interface_dict["name"],
            net_interface_dict["id"],
            net_interface_dict["links"][0]["subnet"]["cidr"],
            net_interface_dict["system_id"],
            "this-mac",
            "this-vlan",
            1500,
            None,
            "this-ip",
            "this-fabric",
            "this-label",
            "this-mac-address",
        )
        results = net_interface_obj.to_ansible()
        assert results == expected


class TestNeedsUpdate:
    def test_needs_update_when_update_is_needed(self):
        pass
    
    def test_needs_update_when_update_is_not_needed(self):
        pass


class TestSendRequestAndPayload:
    def test_nic_send_update_request(self):
        pass
    
    def test_nic_payload_for_update(self):
        pass

    def test_nic_send_create_request(self):
        pass
    
    def test_nic_payload_for_create(self):
        pass

    def test_nic_send_delete_request(self):
        pass<|MERGE_RESOLUTION|>--- conflicted
+++ resolved
@@ -108,13 +108,7 @@
             ip_address="this-ip",
             fabric="this-fabric",
             vlan="this-vlan",
-<<<<<<< HEAD
-            mac="this-mac",
-            mtu=1500,
-            tags=None,
-=======
             mac_address="this-mac-address",
->>>>>>> b2df04c6
         )
         net_interface_obj = NetworkInterface(
             net_interface_dict["name"],
